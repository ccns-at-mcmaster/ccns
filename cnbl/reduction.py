--- conflicted
+++ resolved
@@ -99,7 +99,6 @@
     return intensities, bins
 
 
-<<<<<<< HEAD
 def get_pixel_solid_angle(distance, pixel_dim=(0.7, 0.7)):
     """
     Returns the solid angle subtended by a detector pixel orthogonal to and centered on the beam axis.
@@ -112,7 +111,8 @@
     pixel_area = pixel_dim[0] * pixel_dim[1]
     solid_angle = pixel_area / (distance * distance)
     return solid_angle
-=======
+
+
 def solid_angle_correction(img, center, distance, calibration=0.7):
     """
     Perform solid angle correction of SANS data for planar detectors. This is usually the first step in data correction.
@@ -136,5 +136,4 @@
             radius *= calibration
             theta = atan(radius/distance)
             img[y][x] *= cos(theta) * cos(theta) * cos(theta)
-    return
->>>>>>> c78ae493
+    return
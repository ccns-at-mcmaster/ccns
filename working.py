--- conflicted
+++ resolved
@@ -3,11 +3,9 @@
 from cnbl.utils import print_impact_matrix
 from cnbl.reduction import *
 from cnbl.writers.nxcansas_writer import get_sasentry, NXcanSASWriter
-<<<<<<< HEAD
 from cnbl.analysis import *
-=======
 import numpy as np
->>>>>>> 9f164322
+
 
 if __name__ == '__main__':
     # Load nexus file and read it

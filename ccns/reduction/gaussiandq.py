"""
Methods intended for reduction of raw SANS data collected at the MacSANS laboratory at McMaster Nuclear Reactor.
These methods are used for the gaussian method of calculating the q resolution.

    Author: Devin Burke

(c) Copyright 2023, McMaster University

Method from:
Barker, J. G., and J. S. Pedersen. "Instrumental smearing effects in radially symmetric small-angle neutron scattering
by numerical and analytical methods." Journal of applied crystallography 28.2 (1995): 105-114.
"""

import math
import numpy
import scipy.constants as const
<<<<<<< HEAD
=======
# from scipy.special import gammainc
>>>>>>> 61dc849a
from mpmath import erf, mp, gammainc
mp.dps = 100

__all__ = ['_vrb',
           '_vrd',
           '_vrg',
           '_vr',
           '_q_variance',
           '_fs',
           '_fr',
           '_fv',
           '_beam_stop_correction',
           '_second_order_size_effects',
           '_get_q']


def _vrb(l1, l2, s1, s2):
    """
    The variance produced by the beam divergence for circular apertures.

    Seeger, P.A. (1980). Nucl. Instrum. Methods, 178, 157-161
    Mildner, D.F.R. & Carpenter,J.M. (1984). J. Appl. Cryst. 17, 249-256

    :param l1: source-aperture-to-sample-aperture distance
    :param l2: sample-aperture-to-detector distance
    :param s1: source aperture radius
    :param s2: sample aperture radius
    :return vrb: beam variance in distance
    """
    lp = 1 / ((1 / l1) + (1 / l2))
    vrb = ((s1**2*l2**2) / (4*l1**2)) + ((s2**2*l2**2) / (4*lp**2))
    return vrb


def _vrd(sig_d, dr):
    """
    Variance produced by the detector

    :param sig_d: standard deviation of detector intrinsic spatial resolution
    :param dr: width of the radial average annulus
    :return Vrd: Variance produced by the detector.
    """
    vrd = sig_d ** 2 + (dr ** 2 / 12)
    return vrd


def _vrg(wl, wl_spread, l1, l2):
    """
    Variance produced by deflection of the beam due to gravity

    :param wl: neutron mean wavelength
    :param wl_spread: Relative spread of the neutron wavelength. sigma_wavelength / wl. Usually 0.1 - 0.2.
    :param l1: source-aperture-to-sample-aperture distance
    :param l2: sample-aperture-to-detector distance
    :return Vrg: variance produced by deflection of the beam due to gravity.
    """
    v_neutron = const.h / (const.m_n * wl) * 1E12
    yg = (const.g * 100 / (2 * v_neutron ** 2)) * l2 * (l1 + l2)
    vrg = 2 * yg ** 2 * wl_spread ** 2
    return vrg


def _vr(vrb, vrd, vrg):
    """
    Total variance in distance with contributions from the beam, the detector, and gravity.

    :param vrb: Variance produced by the beam divergence for circular apertures.
    :param vrd: Variance produced by the detector
    :param vrg: Variance produced by deflection of the beam due to gravity
    :return vr: Total variance in distance
    """
    vr = vrb + vrd + vrg
    return vr


def _q_variance(q0, vr, r0, wl_spread):
    """
    Variance in the momentum transfer q.

    :param q0: Nominal value of the momentum transfer.
    :param vr: Variance in distance between the points of intersection of the incident and scattered rays with the
               detector plane.
    :param r0: Nominal scattering distance across the detector plane. The center of the radially averaged bin.
    :param wl_spread: Relative spread of the neutron wavelength. sigma_wavelength / wl. Usually 0.1 - 0.2.
    :return Vq: Variance in the momentum transfer q.
    """
    x = vr / (r0 * r0)
    y = wl_spread ** 2
    vq = q0 * q0 * (x + y)
    return vq


def _fs(vrd, r0, bs):
    """
    The reduction in detector efficiency for a pixel caused by the beam-stop shadow.
    This effect may also be corrected for by normalizing the data to the scattering from water with the beam stop
    in the same location for both the sample- and water-scattering runs.

    :param vrd: variance produced by the detector
    :param bs: radius of the beam-stop shadow
    :param r0: Nominal scattering distance across the detector plane. The center of the radially averaged bin.
    :return fs: Fractional reduction in detector efficiency for a pixel caused by the beam-stop shadow.
    :return delta_r: A value useful in calculating fr and fv.
    """
    delta_r = (r0 - bs) / math.sqrt(2 * vrd)
    fs = 0.5 * (1.0 + erf(delta_r))
    return fs, delta_r


def _fr(vrd, r0, bs, sig_d):
    """
    Fractional shift in mean distance caused by the beam-stop shadow. The beam-stop shadow preferentially screens
    scattering events of small scattering distance r, which shifts the mean value to a larger distance and also reduces
    the variance. Division by the scattering from water does not correct for this effect.

    :param vrd: variance produced by the detector
    :param r0: Nominal scattering distance across the detector plane. The center of the radially averaged bin.
    :param bs: radius of the beam-stop shadow
    :param sig_d: standard deviation of detector intrinsic spatial resolution
    :return fr: Fractional shift in mean distance caused by the beam-stop shadow. fr(r0) = mean distance / r0
    :return fs: Fractional reduction in detector efficiency for a pixel caused by the beam-stop shadow.
    :return delta_r: A value useful in calculating fr and fv.
    """
    fs, delta_r = _fs(vrd, r0, bs)
    x = sig_d * numpy.exp(-1.0 * delta_r ** 2.0)
    y = r0 * fs * math.sqrt(2.0 * numpy.pi)
    fr = 1.0 + x/y
    return fr, fs, delta_r


def _fv(vrd, r0, bs, sig_d):
    """
    As r0 -> 0, mean distance -> bs. This is the corresponding fractional shift in the detector component of
    the distance variance.

    :param vrd: variance produced by the detector.
    :param r0: Nominal scattering distance across the detector plane. The center of the radially averaged bin.
    :param bs: radius of the beam-stop shadow.
    :param sig_d: standard deviation of detector intrinsic spatial resolution.
    :return fv: Fractional shift in the detector component of the distance variance. fv = Vrds / Vrd
    """
    fr, fs, delta_r = _fr(vrd, r0, bs, sig_d)
    x1 = fs * math.sqrt(numpy.pi)
    x1 = 1/x1
    x2 = 1 - gammainc(3/2, delta_r**2)
    x = x1*x2
    y = (r0 ** 2 / vrd) * ((fr - 1) ** 2)
    fv = x - y
    return fv


def _beam_stop_correction(v_rd, r_0, b_s, sig_d):
    """
    Corrects the variance produced by the detector for beam-stop effects.

    :param v_rd: variance produced by the detector.
    :param r_0: Nominal scattering distance across the detector plane. The center of the radially averaged bin.
    :param b_s: radius of the beam-stop shadow.
    :param sig_d: standard deviation of detector intrinsic spatial resolution.
    :return v_rds: beam-stop corrected variance in distance produced by the detector
    """
    fv = _fv(v_rd, r_0, b_s, sig_d)
    v_rds = fv * v_rd
    return v_rds


def _second_order_size_effects(f_r, r0, vrs):
    """
    Deviations between the mean distance r_mean and the nominal distance r0 occur for data elements near the beam from
    other second-order size effects.

    Mildner, D.F.R. & Carpenter,J.M. (1984). J. Appl. Cryst. 17, 249-256

    :param f_r: Fractional shift in mean distance caused by the beam-stop shadow. fr(r0) = mean distance / r0
    :param r0: Nominal scattering distance across the detector plane. The center of the radially averaged bin.
    :param vrs: The total variance after v_rd has been corrected for beam-stop effects to v_rds.
    :return:
    """
    rd = f_r * r0
    r_mean = rd + (vrs / (2 * rd))
    vr = vrs - (vrs**2 / (2 * rd**2))
    return r_mean, vr


def _get_q(r, sdd, wl):
    """
    Get the magnitude of the momentum transfer Q for a given scattering distance across the detector face for a given
    neutron wavelength.

    :param r: Scattering distance across the detector plane relative to the beam center.
    :param sdd: sample-to-detector distance
    :param wl: neutron mean wavelength
    :return q: magnitude of the momentum transfer
    """
    theta = math.atan(r / sdd)
    q = 4 * numpy.pi / wl * math.sin(theta/2)
    return q<|MERGE_RESOLUTION|>--- conflicted
+++ resolved
@@ -14,10 +14,6 @@
 import math
 import numpy
 import scipy.constants as const
-<<<<<<< HEAD
-=======
-# from scipy.special import gammainc
->>>>>>> 61dc849a
 from mpmath import erf, mp, gammainc
 mp.dps = 100
 
